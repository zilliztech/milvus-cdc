/*
 * Licensed to the LF AI & Data foundation under one
 * or more contributor license agreements. See the NOTICE file
 * distributed with this work for additional information
 * regarding copyright ownership. The ASF licenses this file
 * to you under the Apache License, Version 2.0 (the
 * "License"); you may not use this file except in compliance
 * with the License. You may obtain a copy of the License at
 * //
 *     http://www.apache.org/licenses/LICENSE-2.0
 * //
 * Unless required by applicable law or agreed to in writing, software
 * distributed under the License is distributed on an "AS IS" BASIS,
 * WITHOUT WARRANTIES OR CONDITIONS OF ANY KIND, either express or implied.
 * See the License for the specific language governing permissions and
 * limitations under the License.
 */

package server

import (
	"context"
	"encoding/base64"
	"fmt"
	"strconv"
	"strings"
	"sync"
	"time"

	"github.com/cockroachdb/errors"
	"github.com/golang/protobuf/proto"
	"github.com/google/uuid"
	"github.com/samber/lo"
	"go.uber.org/atomic"
	"go.uber.org/zap"

	"github.com/milvus-io/milvus-proto/go-api/v2/commonpb"
	"github.com/milvus-io/milvus-proto/go-api/v2/msgpb"
	"github.com/milvus-io/milvus/pkg/mq/msgdispatcher"
	"github.com/milvus-io/milvus/pkg/mq/msgstream"
	"github.com/milvus-io/milvus/pkg/util/funcutil"
	"github.com/milvus-io/milvus/pkg/util/tsoutil"
	"github.com/milvus-io/milvus/pkg/util/typeutil"

	"github.com/zilliztech/milvus-cdc/core/api"
	"github.com/zilliztech/milvus-cdc/core/config"
	"github.com/zilliztech/milvus-cdc/core/log"
	"github.com/zilliztech/milvus-cdc/core/pb"
	cdcreader "github.com/zilliztech/milvus-cdc/core/reader"
	"github.com/zilliztech/milvus-cdc/core/util"
	cdcwriter "github.com/zilliztech/milvus-cdc/core/writer"
	serverapi "github.com/zilliztech/milvus-cdc/server/api"
	servererror "github.com/zilliztech/milvus-cdc/server/error"
	"github.com/zilliztech/milvus-cdc/server/maintenance"
	"github.com/zilliztech/milvus-cdc/server/metrics"
	"github.com/zilliztech/milvus-cdc/server/model"
	"github.com/zilliztech/milvus-cdc/server/model/meta"
	"github.com/zilliztech/milvus-cdc/server/model/request"
	"github.com/zilliztech/milvus-cdc/server/store"
)

type ReplicateEntity struct {
	channelManager api.ChannelManager
	targetClient   api.TargetAPI
	metaOp         api.MetaOp
	writerObj      api.Writer
	mqDispatcher   msgdispatcher.Client
	mqTTDispatcher msgdispatcher.Client
	entityQuitFunc func()
	taskQuitFuncs  *typeutil.ConcurrentMap[string, func()]
	refCnt         atomic.Int32
}

type MetaCDC struct {
	BaseCDC
	metaStoreFactory serverapi.MetaStoreFactory
	mqFactoryCreator cdcreader.FactoryCreator
	rootPath         string
	config           *CDCServerConfig

	// collectionNames are used to make sure no duplicate task for a collection.
	// key -> milvus ip:port, value -> collection names
	collectionNames struct {
		sync.RWMutex
		data        map[string][]string
		excludeData map[string][]string
	}
	cdcTasks struct {
		sync.RWMutex
		data map[string]*meta.TaskInfo
	}
	// factoryCreator FactoryCreator
	replicateEntityMap struct {
		sync.RWMutex
		data map[string]*ReplicateEntity
	}
}

func NewMetaCDC(serverConfig *CDCServerConfig) *MetaCDC {
	if serverConfig.MaxNameLength == 0 {
		serverConfig.MaxNameLength = 256
	}

	rootPath := serverConfig.MetaStoreConfig.RootPath
	var factory serverapi.MetaStoreFactory
	var err error
	switch serverConfig.MetaStoreConfig.StoreType {
	case "mysql":
		factory, err = store.NewMySQLMetaStore(context.Background(), serverConfig.MetaStoreConfig.MysqlSourceURL, rootPath)
		if err != nil {
			log.Panic("fail to new mysql meta store", zap.Error(err))
		}
	case "etcd":
		etcdServerConfig := GetEtcdServerConfigFromMetaConfig(serverConfig.MetaStoreConfig)
		factory, err = store.NewEtcdMetaStore(context.Background(), etcdServerConfig, rootPath)
		if err != nil {
			log.Panic("fail to new etcd meta store", zap.Error(err))
		}
	default:
		log.Panic("not support the meta store type, valid type: [mysql, etcd]", zap.String("type", serverConfig.MetaStoreConfig.StoreType))
	}

	if serverConfig.SourceConfig.ReplicateChan == "" {
		log.Panic("the replicate channel in the source config is empty")
	}

	_, err = util.GetEtcdClient(GetEtcdServerConfigFromSourceConfig(serverConfig.SourceConfig))
	if err != nil {
		log.Panic("fail to get etcd client for connect the source etcd data", zap.Error(err))
	}

	cdc := &MetaCDC{
		metaStoreFactory: factory,
		config:           serverConfig,
		mqFactoryCreator: cdcreader.NewDefaultFactoryCreator(),
	}

	err = cdc.checkMQConnection()
	if err != nil {
		log.Panic("fail to check the mq connection", zap.Error(err))
	}

	cdc.collectionNames.data = make(map[string][]string)
	cdc.collectionNames.excludeData = make(map[string][]string)
	cdc.cdcTasks.data = make(map[string]*meta.TaskInfo)
	cdc.replicateEntityMap.data = make(map[string]*ReplicateEntity)
	return cdc
}

func (e *MetaCDC) checkMQConnection() error {
	mqConfig := config.MQConfig{
		Pulsar: e.config.SourceConfig.Pulsar,
		Kafka:  e.config.SourceConfig.Kafka,
	}
	f, err := cdcreader.GetStreamFactory(e.mqFactoryCreator, mqConfig, false)
	if err != nil {
		return err
	}
	d := cdcreader.NewDisptachClientStreamCreator(f, nil)
	timeoutCtx, cancel := context.WithTimeout(context.Background(), 5*time.Second)
	defer cancel()
	return d.CheckConnection(timeoutCtx, util.GetVChannel(e.config.SourceConfig.ReplicateChan, "000000"), nil)
}

func (e *MetaCDC) ReloadTask() {
	ctx := context.Background()
	taskInfos, err := e.metaStoreFactory.GetTaskInfoMetaStore(ctx).Get(ctx, &meta.TaskInfo{}, nil)
	if err != nil {
		log.Panic("fail to get all task info", zap.Error(err))
	}

	for _, taskInfo := range taskInfos {
		milvusURI := GetMilvusURI(taskInfo.MilvusConnectParam)
		newCollectionNames := lo.Map(taskInfo.CollectionInfos, func(t model.CollectionInfo, _ int) string {
			return t.Name
		})
		e.collectionNames.data[milvusURI] = append(e.collectionNames.data[milvusURI], newCollectionNames...)
		e.collectionNames.excludeData[milvusURI] = append(e.collectionNames.excludeData[milvusURI], taskInfo.ExcludeCollections...)
		e.cdcTasks.Lock()
		e.cdcTasks.data[taskInfo.TaskID] = taskInfo
		e.cdcTasks.Unlock()

		metrics.TaskNumVec.Add(taskInfo.TaskID, taskInfo.State)
		metrics.TaskStateVec.WithLabelValues(taskInfo.TaskID).Set(float64(taskInfo.State))
		if err := e.startInternal(taskInfo, taskInfo.State == meta.TaskStateRunning); err != nil {
			log.Warn("fail to start the task", zap.Any("task_info", taskInfo), zap.Error(err))
			_ = e.pauseTaskWithReason(taskInfo.TaskID, "fail to start task, err: "+err.Error(), []meta.TaskState{})
		}
	}
}

func GetMilvusURI(milvusConnectParam model.MilvusConnectParam) string {
	if milvusConnectParam.URI != "" {
		return milvusConnectParam.URI
	}
	return util.GetURI(milvusConnectParam.Host, milvusConnectParam.Port, milvusConnectParam.EnableTLS)
}

func GetMilvusToken(milvusConnectParam model.MilvusConnectParam) string {
	if milvusConnectParam.Token != "" {
		return milvusConnectParam.Token
	}
	return util.GetToken(milvusConnectParam.Username, milvusConnectParam.Password)
}

func (e *MetaCDC) Create(req *request.CreateRequest) (resp *request.CreateResponse, err error) {
	defer func() {
		log.Info("create request done")
		if err != nil {
			log.Warn("fail to create cdc task", zap.Any("req", req), zap.Error(err))
		}
	}()
	if err = e.validCreateRequest(req); err != nil {
		return nil, err
	}
	milvusURI := GetMilvusURI(req.MilvusConnectParam)
	newCollectionNames := lo.Map(req.CollectionInfos, func(t model.CollectionInfo, _ int) string {
		return t.Name
	})
	e.collectionNames.Lock()
	if names, ok := e.collectionNames.data[milvusURI]; ok {
		existAll := lo.Contains(names, cdcreader.AllCollection)
		duplicateCollections := lo.Filter(req.CollectionInfos, func(info model.CollectionInfo, _ int) bool {
			return (!existAll && lo.Contains(names, info.Name)) || (existAll && info.Name == cdcreader.AllCollection)
		})
		if len(duplicateCollections) > 0 {
			e.collectionNames.Unlock()
			return nil, servererror.NewClientError(fmt.Sprintf("some collections are duplicate with existing tasks, %v", lo.Map(duplicateCollections, func(t model.CollectionInfo, i int) string {
				return t.Name
			})))
		}
		if existAll {
			excludeCollectionNames := lo.Filter(e.collectionNames.excludeData[milvusURI], func(s string, _ int) bool {
				return !lo.Contains(names, s)
			})
			duplicateCollections = lo.Filter(req.CollectionInfos, func(info model.CollectionInfo, _ int) bool {
				return !lo.Contains(excludeCollectionNames, info.Name)
			})
			if len(duplicateCollections) > 0 {
				e.collectionNames.Unlock()
				return nil, servererror.NewClientError(fmt.Sprintf("some collections are duplicate with existing tasks, check the `*` collection task and other tasks, %v", lo.Map(duplicateCollections, func(t model.CollectionInfo, i int) string {
					return t.Name
				})))
			}
		}
	}
	// release lock early to accept other requests
	var excludeCollectionNames []string
	if newCollectionNames[0] == cdcreader.AllCollection {
		existCollectionNames := e.collectionNames.data[milvusURI]
		excludeCollectionNames = make([]string, len(existCollectionNames))
		copy(excludeCollectionNames, existCollectionNames)
		e.collectionNames.excludeData[milvusURI] = excludeCollectionNames
	}
	e.collectionNames.data[milvusURI] = append(e.collectionNames.data[milvusURI], newCollectionNames...)
	e.collectionNames.Unlock()

	revertCollectionNames := func() {
		e.collectionNames.Lock()
		defer e.collectionNames.Unlock()
		if newCollectionNames[0] == cdcreader.AllCollection {
			e.collectionNames.excludeData[milvusURI] = []string{}
		}
		e.collectionNames.data[milvusURI] = lo.Without(e.collectionNames.data[milvusURI], newCollectionNames...)
	}

	ctx := context.Background()
	getResp, err := e.metaStoreFactory.GetTaskInfoMetaStore(ctx).Get(ctx, &meta.TaskInfo{}, nil)
	if err != nil {
		return nil, servererror.NewServerError(errors.WithMessage(err, "fail to get task list to check num"))
	}
	if len(getResp) >= e.config.MaxTaskNum {
		return nil, servererror.NewServerError(errors.Newf("the task num has reach the limit, %d", e.config.MaxTaskNum))
	}

	info := &meta.TaskInfo{
		TaskID:                e.getUUID(),
		MilvusConnectParam:    req.MilvusConnectParam,
		CollectionInfos:       req.CollectionInfos,
		RPCRequestChannelInfo: req.RPCChannelInfo,
		ExcludeCollections:    excludeCollectionNames,
		WriterCacheConfig:     req.BufferConfig,
		State:                 meta.TaskStateInitial,
	}
	for _, collectionInfo := range req.CollectionInfos {
		positions := make(map[string]*meta.PositionInfo, len(collectionInfo.Positions))
		collectionID := int64(-1)
		for vchannel, collectionPosition := range collectionInfo.Positions {
			channelInfo, err := util.ParseVChannel(vchannel)
			if err != nil {
				revertCollectionNames()
				return nil, servererror.NewClientError(fmt.Sprintf("the vchannel is invalid, %s, err: %s", vchannel, err.Error()))
			}
			decodePosition, err := util.Base64DecodeMsgPosition(collectionPosition)
			if err != nil {
				return nil, servererror.NewServerError(errors.WithMessage(err, "fail to decode the position data"))
			}
			p := &meta.PositionInfo{
				DataPair: &commonpb.KeyDataPair{
					Key:  channelInfo.PChannelName,
					Data: decodePosition.MsgID,
				},
			}
			positions[channelInfo.PChannelName] = p
			if collectionID == -1 {
				collectionID = channelInfo.CollectionID
			}
			if collectionID != channelInfo.CollectionID {
				revertCollectionNames()
				return nil, servererror.NewClientError("the channel position info should be in the same collection")
			}
		}
		collectionName := collectionInfo.Name
		metaPosition := &meta.TaskCollectionPosition{
			TaskID:         info.TaskID,
			CollectionID:   collectionID,
			CollectionName: collectionName,
			Positions:      positions,
		}
		err = e.metaStoreFactory.GetTaskCollectionPositionMetaStore(ctx).Put(ctx, metaPosition, nil)
		if err != nil {
			return nil, servererror.NewServerError(errors.WithMessage(err, "fail to put the task collection position to etcd"))
		}

		collectionInfo.Positions = make(map[string]string)
	}

	if req.RPCChannelInfo.Position != "" {
		decodePosition, err := util.Base64DecodeMsgPosition(req.RPCChannelInfo.Position)
		if err != nil {
			return nil, servererror.NewServerError(errors.WithMessage(err, "fail to decode the rpc position data"))
		}
		rpcChannel := e.getRPCChannelName(req.RPCChannelInfo)

		metaPosition := &meta.TaskCollectionPosition{
			TaskID:         info.TaskID,
			CollectionID:   model.ReplicateCollectionID,
			CollectionName: model.ReplicateCollectionName,
			Positions: map[string]*meta.PositionInfo{
				rpcChannel: {
					DataPair: &commonpb.KeyDataPair{
						Key:  rpcChannel,
						Data: decodePosition.MsgID,
					},
				},
			},
		}
		err = e.metaStoreFactory.GetTaskCollectionPositionMetaStore(ctx).Put(ctx, metaPosition, nil)
		if err != nil {
			return nil, servererror.NewServerError(errors.WithMessage(err, "fail to put the task rpc position to etcd"))
		}
		req.RPCChannelInfo.Position = ""
	}

	err = e.metaStoreFactory.GetTaskInfoMetaStore(ctx).Put(ctx, info, nil)
	if err != nil {
		revertCollectionNames()
		return nil, servererror.NewServerError(errors.WithMessage(err, "fail to put the task info to etcd"))
	}
	metrics.TaskNumVec.Add(info.TaskID, info.State)
	metrics.TaskStateVec.WithLabelValues(info.TaskID).Set(float64(info.State))
	e.cdcTasks.Lock()
	e.cdcTasks.data[info.TaskID] = info
	e.cdcTasks.Unlock()
	err = e.startInternal(info, false)
	if err != nil {
		deleteErr := e.delete(info.TaskID)
		if deleteErr != nil {
			log.Warn("fail to delete the task", zap.String("task_id", info.TaskID), zap.Error(deleteErr))
			return nil, servererror.NewServerError(deleteErr)
		}
		return nil, err
	}

	return &request.CreateResponse{TaskID: info.TaskID}, nil
}

func (e *MetaCDC) getRPCChannelName(channelInfo model.ChannelInfo) string {
	if channelInfo.Name != "" {
		return channelInfo.Name
	}
	return e.config.SourceConfig.ReplicateChan
}

func (e *MetaCDC) validCreateRequest(req *request.CreateRequest) error {
	connectParam := req.MilvusConnectParam
<<<<<<< HEAD
	// TODO: check the connect param
	if connectParam.Host == "" {
		return servererror.NewClientError("the milvus host is empty")
=======
	if connectParam.URI == "" && connectParam.Host == "" && connectParam.Port <= 0 {
		return servererror.NewClientError("the milvus uri is empty")
>>>>>>> 8d8f74e6
	}

	if connectParam.URI == "" {
		if connectParam.Host == "" {
			return servererror.NewClientError("the milvus host is empty")
		}
		if connectParam.Port <= 0 {
			return servererror.NewClientError("the milvus port is less or equal zero")
		}
	}

	if (connectParam.Username != "" && connectParam.Password == "") ||
		(connectParam.Username == "" && connectParam.Password != "") {
		return servererror.NewClientError("cannot set only one of the milvus username and password")
	}
	if connectParam.ConnectTimeout < 0 {
		return servererror.NewClientError("the milvus connect timeout is less zero")
	}
	cacheParam := req.BufferConfig
	if cacheParam.Period < 0 {
		return servererror.NewClientError("the cache period is less zero")
	}
	if cacheParam.Size < 0 {
		return servererror.NewClientError("the cache size is less zero")
	}

	if err := e.checkCollectionInfos(req.CollectionInfos); err != nil {
		return err
	}
	if req.RPCChannelInfo.Name != "" && req.RPCChannelInfo.Name != e.config.SourceConfig.ReplicateChan {
		return servererror.NewClientError("the rpc channel is invalid, the channel name should be the same as the source config")
	}
	connectParam.Token = GetMilvusToken(connectParam)
	connectParam.URI = GetMilvusURI(connectParam)

	_, err := cdcwriter.NewMilvusDataHandler(
		cdcwriter.URIOption(connectParam.URI),
		cdcwriter.TokenOption(connectParam.Token),
		cdcwriter.IgnorePartitionOption(connectParam.IgnorePartition),
		cdcwriter.ConnectTimeoutOption(connectParam.ConnectTimeout),
		cdcwriter.DialConfigOption(connectParam.DialConfig),
	)
	if err != nil {
		log.Warn("fail to connect the milvus", zap.Any("connect_param", connectParam), zap.Error(err))
		return errors.WithMessage(err, "fail to connect the milvus")
	}
	return nil
}

func (e *MetaCDC) checkCollectionInfos(infos []model.CollectionInfo) error {
	if len(infos) == 0 {
		return servererror.NewClientError("empty collection info")
	}

	// if len(infos) != 1 || infos[0].Name != cdcreader.AllCollection {
	// 	return servererror.NewClientError("the collection info should be only one, and the collection name should be `*`. Specifying collection name will be supported in the future.")
	// }
	// return nil

	if len(infos) != 1 {
		return servererror.NewClientError("the collection info should be only one.")
	}

	var (
		longNames []string
		emptyName bool
	)
	for _, info := range infos {
		if info.Name == "" {
			emptyName = true
		}
		if info.Name == cdcreader.AllCollection && len(infos) > 1 {
			return servererror.NewClientError(fmt.Sprintf("make sure the only one collection if you want to use the '*' collection param, current param: %v",
				lo.Map(infos, func(t model.CollectionInfo, _ int) string {
					return t.Name
				})))
		}
		if info.Name == cdcreader.AllCollection && len(info.Positions) > 0 {
			// because the position info can't include the collection name when the collection name is `*`
			return servererror.NewClientError("the collection name is `*`, the positions should be empty")
		}
		if len(info.Name) > e.config.MaxNameLength {
			longNames = append(longNames, info.Name)
		}
		for positionChannel := range info.Positions {
			if !cdcreader.IsVirtualChannel(positionChannel) {
				return servererror.NewClientError(fmt.Sprintf("the position channel name is not virtual channel, %s", positionChannel))
			}
		}
	}
	if !emptyName && len(longNames) == 0 {
		return nil
	}
	var errMsg string
	if emptyName {
		errMsg += "there is a collection name that is empty. "
	}
	if len(longNames) > 0 {
		errMsg += fmt.Sprintf("there are some collection names whose length exceeds %d characters, %v", e.config.MaxNameLength, longNames)
	}
	return servererror.NewClientError(errMsg)
}

func (e *MetaCDC) getUUID() string {
	uid := uuid.Must(uuid.NewRandom())
	return strings.ReplaceAll(uid.String(), "-", "")
}

func (e *MetaCDC) startInternal(info *meta.TaskInfo, ignoreUpdateState bool) error {
	taskLog := log.With(zap.String("task_id", info.TaskID))
	milvusURI := GetMilvusURI(info.MilvusConnectParam)
	e.replicateEntityMap.RLock()
	replicateEntity, ok := e.replicateEntityMap.data[milvusURI]
	e.replicateEntityMap.RUnlock()

	if !ok {
		var err error
		replicateEntity, err = e.newReplicateEntity(info)
		if err != nil {
			return err
		}
	}

	ctx := context.Background()
	taskPositions, err := e.metaStoreFactory.GetTaskCollectionPositionMetaStore(ctx).Get(ctx, &meta.TaskCollectionPosition{TaskID: info.TaskID}, nil)
	if err != nil {
		taskLog.Warn("fail to get the task collection position", zap.Error(err))
		return servererror.NewServerError(errors.WithMessage(err, "fail to get the task collection position"))
	}

	channelSeekPosition := make(map[int64]map[string]*msgpb.MsgPosition)
	for _, taskPosition := range taskPositions {
		collectionSeekPosition := make(map[string]*msgpb.MsgPosition)
		// the positionChannel is pchannel name
		for positionChannel, positionInfo := range taskPosition.Positions {
			positionTs := uint64(0)
			if positionInfo.Time > 0 {
				positionTs = tsoutil.ComposeTS(positionInfo.Time+1, 0)
			}
			collectionSeekPosition[positionChannel] = &msgpb.MsgPosition{
				ChannelName: positionChannel,
				MsgID:       positionInfo.DataPair.Data,
				Timestamp:   positionTs,
			}
		}
		channelSeekPosition[taskPosition.CollectionID] = collectionSeekPosition
	}

	collectionReader, err := cdcreader.NewCollectionReader(info.TaskID,
		replicateEntity.channelManager, replicateEntity.metaOp,
		channelSeekPosition, GetShouldReadFunc(info),
		config.ReaderConfig{
			Retry: e.config.Retry,
		})
	if err != nil {
		taskLog.Warn("fail to new the collection reader", zap.Error(err))
		return servererror.NewServerError(errors.WithMessage(err, "fail to new the collection reader"))
	}
	go func() {
		err := <-collectionReader.ErrorChan()
		if err == nil {
			return
		}
		log.Warn("fail to read the message", zap.Error(err))
		_ = e.pauseTaskWithReason(info.TaskID, "fail to read the message, err:"+err.Error(), []meta.TaskState{})
	}()
	rpcRequestChannelName := e.getRPCChannelName(info.RPCRequestChannelInfo)
	rpcRequestPosition := info.RPCRequestChannelInfo.Position
	if rpcRequestPosition == "" && channelSeekPosition[model.ReplicateCollectionID] != nil {
		replicateSeekPosition := channelSeekPosition[model.ReplicateCollectionID][rpcRequestChannelName]
		if replicateSeekPosition != nil {
			rpcRequestPosition = base64.StdEncoding.EncodeToString(replicateSeekPosition.MsgID)
		}
	}
	channelReader, err := e.getChannelReader(info, replicateEntity, rpcRequestChannelName, rpcRequestPosition)
	if err != nil {
		return err
	}
	readCtx, cancelReadFunc := context.WithCancel(log.WithTraceID(context.Background(), info.TaskID))
	replicateEntity.taskQuitFuncs.Insert(info.TaskID, func() {
		collectionReader.QuitRead(readCtx)
		channelReader.QuitRead(readCtx)
		cancelReadFunc()
	})
	replicateEntity.refCnt.Inc()

	if !ignoreUpdateState {
		err = store.UpdateTaskState(e.metaStoreFactory.GetTaskInfoMetaStore(ctx), info.TaskID, meta.TaskStateRunning, []meta.TaskState{meta.TaskStateInitial, meta.TaskStatePaused}, "")
		if err != nil {
			taskLog.Warn("fail to update the task meta", zap.Error(err))
			return servererror.NewServerError(errors.WithMessage(err, "fail to update the task meta, task_id: "+info.TaskID))
		}
	}
	e.cdcTasks.Lock()
	info.State = meta.TaskStateRunning
	info.Reason = ""
	e.cdcTasks.Unlock()

	collectionReader.StartRead(readCtx)
	channelReader.StartRead(readCtx)
	return nil
}

func (e *MetaCDC) newReplicateEntity(info *meta.TaskInfo) (*ReplicateEntity, error) {
	taskLog := log.With(zap.String("task_id", info.TaskID))
	milvusConnectParam := info.MilvusConnectParam

	ctx := context.TODO()
	timeoutCtx, cancelFunc := context.WithTimeout(ctx, time.Duration(milvusConnectParam.ConnectTimeout)*time.Second)
	milvusConnectParam.Token = GetMilvusToken(milvusConnectParam)
	milvusConnectParam.URI = GetMilvusURI(milvusConnectParam)
	milvusAddress := milvusConnectParam.URI
	milvusClient, err := cdcreader.NewTarget(timeoutCtx, cdcreader.TargetConfig{
		URI:        milvusAddress,
		Token:      milvusConnectParam.Token,
		DialConfig: milvusConnectParam.DialConfig,
	})
	cancelFunc()
	if err != nil {
		taskLog.Warn("fail to new target", zap.String("address", milvusAddress), zap.Error(err))
		return nil, servererror.NewClientError("fail to connect target milvus server")
	}
	sourceConfig := e.config.SourceConfig
	etcdServerConfig := GetEtcdServerConfigFromSourceConfig(sourceConfig)
	metaOp, err := cdcreader.NewEtcdOp(etcdServerConfig, sourceConfig.DefaultPartitionName, config.EtcdRetryConfig{
		Retry: e.config.Retry,
	}, milvusClient)
	if err != nil {
		taskLog.Warn("fail to new the meta op", zap.Error(err))
		return nil, servererror.NewClientError("fail to new the meta op")
	}

	mqConfig := config.MQConfig{
		Pulsar: e.config.SourceConfig.Pulsar,
		Kafka:  e.config.SourceConfig.Kafka,
	}
	msgDispatcherClient, err := cdcreader.GetMsgDispatcherClient(e.mqFactoryCreator, mqConfig, false)
	if err != nil {
		taskLog.Warn("fail to get the msg dispatcher client", zap.Error(err))
		return nil, servererror.NewClientError("fail to get the msg dispatcher client")
	}

	msgTTDispatcherClient, _ := cdcreader.GetMsgDispatcherClient(e.mqFactoryCreator, mqConfig, true)
	streamFactory, _ := cdcreader.GetStreamFactory(e.mqFactoryCreator, mqConfig, false)

	// default value: 10
	bufferSize := e.config.SourceConfig.ReadChanLen
	ttInterval := e.config.SourceConfig.TimeTickInterval
	channelManager, err := cdcreader.NewReplicateChannelManagerWithDispatchClient(
		msgTTDispatcherClient,
		streamFactory,
		milvusClient,
		config.ReaderConfig{
			MessageBufferSize: bufferSize,
			TTInterval:        ttInterval,
			Retry:             e.config.Retry,
		}, metaOp, func(s string, pack *msgstream.MsgPack) {
			replicateMetric(info, s, pack, metrics.OPTypeRead)
		})
	if err != nil {
		taskLog.Warn("fail to create replicate channel manager", zap.Error(err))
		return nil, servererror.NewClientError("fail to create replicate channel manager")
	}
	targetConfig := milvusConnectParam
	dataHandler, err := cdcwriter.NewMilvusDataHandler(
		cdcwriter.URIOption(targetConfig.URI),
		cdcwriter.TokenOption(targetConfig.Token),
		cdcwriter.IgnorePartitionOption(targetConfig.IgnorePartition),
		cdcwriter.ConnectTimeoutOption(targetConfig.ConnectTimeout),
		cdcwriter.DialConfigOption(targetConfig.DialConfig),
	)
	if err != nil {
		taskLog.Warn("fail to new the data handler", zap.Error(err))
		return nil, servererror.NewClientError("fail to new the data handler, task_id: ")
	}
	writerObj := cdcwriter.NewChannelWriter(dataHandler, config.WriterConfig{
		MessageBufferSize: bufferSize,
		Retry:             e.config.Retry,
	}, metaOp.GetAllDroppedObj())
	e.replicateEntityMap.Lock()
	defer e.replicateEntityMap.Unlock()
	entity, ok := e.replicateEntityMap.data[milvusAddress]
	if !ok {
		replicateCtx, cancelReplicateFunc := context.WithCancel(ctx)
		channelManager.SetCtx(replicateCtx)
		entity = &ReplicateEntity{
			targetClient:   milvusClient,
			channelManager: channelManager,
			metaOp:         metaOp,
			writerObj:      writerObj,
			entityQuitFunc: cancelReplicateFunc,
			mqDispatcher:   msgDispatcherClient,
			mqTTDispatcher: msgTTDispatcherClient,
			taskQuitFuncs:  typeutil.NewConcurrentMap[string, func()](),
		}
		e.replicateEntityMap.data[milvusAddress] = entity
		e.startReplicateAPIEvent(replicateCtx, info, entity)
		e.startReplicateDMLChannel(replicateCtx, info, entity)
	}
	return entity, nil
}

func (e *MetaCDC) startReplicateAPIEvent(replicateCtx context.Context, info *meta.TaskInfo, entity *ReplicateEntity) {
	go func() {
		taskLog := log.With(zap.String("task_id", info.TaskID))
		for {
			select {
			case <-replicateCtx.Done():
				log.Warn("event chan, the replicate context has closed")
				return
			case replicateAPIEvent, ok := <-entity.channelManager.GetEventChan():
				if !ok {
					taskLog.Warn("the replicate api event channel has closed")
					return
				}
				if replicateAPIEvent.EventType == api.ReplicateError {
					taskLog.Warn("receive the error event", zap.Any("event", replicateAPIEvent))
					_ = e.pauseTaskWithReason(info.TaskID, "fail to read the replicate event", []meta.TaskState{})
					return
				}
				if !e.isRunningTask(info.TaskID) {
					taskLog.Warn("not running task", zap.Any("event", replicateAPIEvent))
					return
				}
				err := entity.writerObj.HandleReplicateAPIEvent(replicateCtx, replicateAPIEvent)
				if err != nil {
					taskLog.Warn("fail to handle replicate event", zap.Any("event", replicateAPIEvent), zap.Error(err))
					_ = e.pauseTaskWithReason(info.TaskID, "fail to handle the replicate event, err: "+err.Error(), []meta.TaskState{})
					return
				}
				metrics.APIExecuteCountVec.WithLabelValues(info.TaskID, replicateAPIEvent.EventType.String()).Inc()
			}
		}
	}()
}

func (e *MetaCDC) startReplicateDMLChannel(replicateCtx context.Context, info *meta.TaskInfo, entity *ReplicateEntity) {
	go func() {
		taskLog := log.With(zap.String("task_id", info.TaskID))
		for {
			select {
			case <-replicateCtx.Done():
				log.Warn("channel chan, the replicate context has closed")
				return
			case channelName, ok := <-entity.channelManager.GetChannelChan():
				taskLog.Info("start to replicate channel", zap.String("channel", channelName))
				if !ok {
					taskLog.Warn("the channel name channel has closed")
					return
				}
				if !e.isRunningTask(info.TaskID) {
					taskLog.Warn("not running task")
					return
				}
				e.startReplicateDMLMsg(replicateCtx, info, entity, channelName)
			}
		}
	}()
}

func (e *MetaCDC) startReplicateDMLMsg(replicateCtx context.Context, info *meta.TaskInfo, entity *ReplicateEntity, channelName string) {
	go func() {
		taskLog := log.With(zap.String("task_id", info.TaskID))
		writeCallback := NewWriteCallback(e.metaStoreFactory, e.rootPath, info.TaskID)

		msgChan := entity.channelManager.GetMsgChan(channelName)
		if msgChan == nil {
			log.Warn("not found the message channel", zap.String("channel", channelName))
			return
		}
		for {
			select {
			case <-replicateCtx.Done():
				log.Warn("msg chan, the replicate context has closed")
				return
			case replicateMsg, ok := <-msgChan:
				if !ok {
					taskLog.Warn("the data channel has closed")
					return
				}
				if !e.isRunningTask(info.TaskID) {
					taskLog.Warn("not running task", zap.Any("pack", replicateMsg))
					return
				}
				msgPack := replicateMsg.MsgPack
				if msgPack == nil {
					log.Warn("the message pack is nil, the task may be stopping")
					return
				}
				if replicateMsg.CollectionName == "" || replicateMsg.CollectionID == 0 {
					taskLog.Warn("fail to handle the replicate message",
						zap.String("collection_name", replicateMsg.CollectionName), zap.Int64("collection_id", replicateMsg.CollectionID))
					_ = e.pauseTaskWithReason(info.TaskID, "fail to handle replicate message, invalid collection name or id", []meta.TaskState{})
					return
				}
				pChannel := msgPack.EndPositions[0].GetChannelName()
				if cdcreader.IsVirtualChannel(pChannel) {
					pChannel = funcutil.ToPhysicalChannel(pChannel)
				}
				position, targetPosition, err := entity.writerObj.HandleReplicateMessage(replicateCtx, pChannel, msgPack)
				if err != nil {
					taskLog.Warn("fail to handle the replicate message", zap.Any("pack", msgPack), zap.Error(err))
					_ = e.pauseTaskWithReason(info.TaskID, "fail to handle replicate message, err:"+err.Error(), []meta.TaskState{})
					return
				}
				msgTime, _ := tsoutil.ParseHybridTs(msgPack.EndTs)
				replicateMetric(info, channelName, msgPack, metrics.OPTypeWrite)

				metaPosition := &meta.PositionInfo{
					Time: msgTime,
					DataPair: &commonpb.KeyDataPair{
						Key:  channelName,
						Data: position,
					},
				}
				var metaOpPosition *meta.PositionInfo
				if len(msgPack.Msgs) > 0 && msgPack.Msgs[0].Type() != commonpb.MsgType_TimeTick {
					metaOpPosition = metaPosition
					metrics.APIExecuteCountVec.WithLabelValues(info.TaskID, "ReplicateMessage").Inc()
				}
				metaTargetPosition := &meta.PositionInfo{
					Time: msgTime,
					DataPair: &commonpb.KeyDataPair{
						Key:  pChannel,
						Data: targetPosition,
					},
				}
				if position != nil {
					msgCollectionName := replicateMsg.CollectionName
					msgCollectionID := replicateMsg.CollectionID
					err = writeCallback.UpdateTaskCollectionPosition(msgCollectionID, msgCollectionName, channelName,
						metaPosition, metaOpPosition, metaTargetPosition)
					if err != nil {
						log.Warn("fail to update the collection position", zap.Any("pack", msgPack), zap.Error(err))
						_ = e.pauseTaskWithReason(info.TaskID, "fail to update task position, err:"+err.Error(), []meta.TaskState{})
						return
					}
				}
			}
		}
	}()
}

func replicateMetric(info *meta.TaskInfo, channelName string, msgPack *msgstream.MsgPack, op string) {
	msgTime, _ := tsoutil.ParseHybridTs(msgPack.EndTs)
	metrics.ReplicateTimeVec.
		WithLabelValues(info.TaskID, channelName, op).
		Set(float64(msgTime))
	var packSize int
	for _, msg := range msgPack.Msgs {
		packSize += msg.Size()
		switch realMsg := msg.(type) {
		case *msgstream.InsertMsg:
			metrics.ReplicateDataCntVec.WithLabelValues(info.TaskID,
				strconv.FormatInt(realMsg.GetCollectionID(), 10), realMsg.GetCollectionName(), op, "insert").Add(float64(realMsg.GetNumRows()))
		case *msgstream.DeleteMsg:
			metrics.ReplicateDataCntVec.WithLabelValues(info.TaskID,
				strconv.FormatInt(realMsg.GetCollectionID(), 10), realMsg.GetCollectionName(), op, "delete").Add(float64(realMsg.GetNumRows()))
		}
	}
	metrics.ReplicateDataSizeVec.WithLabelValues(info.TaskID, channelName, op).Add(float64(packSize))
}

func (e *MetaCDC) getChannelReader(info *meta.TaskInfo, replicateEntity *ReplicateEntity, channelName, channelPosition string) (api.Reader, error) {
	taskLog := log.With(zap.String("task_id", info.TaskID))
	collectionName := info.CollectionNames()[0]
	isAnyCollection := collectionName == cdcreader.AllCollection
	// isTmpCollection := collectionName == model.TmpCollectionName

	dataHandleFunc := func(funcCtx context.Context, pack *msgstream.MsgPack) bool {
		if !e.isRunningTask(info.TaskID) {
			taskLog.Warn("not running task", zap.Any("pack", pack))
			return false
		}
		msgTime, _ := tsoutil.ParseHybridTs(pack.EndTs)

		metrics.ReplicateTimeVec.
			WithLabelValues(info.TaskID, channelName, metrics.OPTypeRead).
			Set(float64(msgTime))

		msgCollectionName := util.GetCollectionNameFromMsgPack(pack)
		// TODO it should be changed if replicate the user and role info or multi collection
		if !isAnyCollection && msgCollectionName != collectionName {
			// skip the message if the collection name is not equal to the task collection name
			return true
		}

		positionBytes, err := replicateEntity.writerObj.HandleOpMessagePack(funcCtx, pack)
		if err != nil {
			taskLog.Warn("fail to handle the op message pack", zap.Any("pack", pack), zap.Error(err))
			_ = e.pauseTaskWithReason(info.TaskID, "fail to handle the op message pack, err:"+err.Error(), []meta.TaskState{})
			return false
		}

		metrics.ReplicateTimeVec.
			WithLabelValues(info.TaskID, channelName, metrics.OPTypeWrite).
			Set(float64(msgTime))
		metrics.APIExecuteCountVec.WithLabelValues(info.TaskID, pack.Msgs[0].Type().String()).Inc()

		rpcChannelName := e.getRPCChannelName(info.RPCRequestChannelInfo)
		metaPosition := &meta.PositionInfo{
			Time: msgTime,
			DataPair: &commonpb.KeyDataPair{
				Key:  rpcChannelName,
				Data: positionBytes,
			},
		}
		writeCallback := NewWriteCallback(e.metaStoreFactory, e.rootPath, info.TaskID)
		err = writeCallback.UpdateTaskCollectionPosition(model.ReplicateCollectionID, model.ReplicateCollectionName, channelName,
			metaPosition, metaPosition, nil)
		if err != nil {
			log.Warn("fail to update the collection position", zap.Any("pack", pack), zap.Error(err))
			_ = e.pauseTaskWithReason(info.TaskID, "fail to update task position, err:"+err.Error(), []meta.TaskState{})
			return false
		}
		return true
	}

	channelReader, err := cdcreader.NewChannelReader(channelName, channelPosition, replicateEntity.mqDispatcher, info.TaskID, dataHandleFunc)
	if err != nil {
		taskLog.Warn("fail to new the channel reader", zap.Error(err))
		return nil, servererror.NewServerError(errors.WithMessage(err, "fail to new the channel reader"))
	}
	return channelReader, nil
}

func (e *MetaCDC) isRunningTask(taskID string) bool {
	e.cdcTasks.RLock()
	defer e.cdcTasks.RUnlock()
	task, ok := e.cdcTasks.data[taskID]
	if !ok {
		return false
	}
	return task.State == meta.TaskStateRunning
}

func (e *MetaCDC) pauseTaskWithReason(taskID, reason string, currentStates []meta.TaskState) error {
	log.Info("pause task", zap.String("task_id", taskID), zap.String("reason", reason))
	err := store.UpdateTaskState(
		e.metaStoreFactory.GetTaskInfoMetaStore(context.Background()),
		taskID,
		meta.TaskStatePaused,
		currentStates,
		reason)
	if err != nil {
		log.Warn("fail to update task reason", zap.String("task_id", taskID), zap.String("reason", reason))
	}
	e.cdcTasks.Lock()
	cdcTask := e.cdcTasks.data[taskID]
	if cdcTask == nil {
		e.cdcTasks.Unlock()
		return err
	}
	cdcTask.State = meta.TaskStatePaused
	cdcTask.Reason = reason
	e.cdcTasks.Unlock()

	milvusURI := GetMilvusURI(cdcTask.MilvusConnectParam)
	e.replicateEntityMap.Lock()
	if replicateEntity, ok := e.replicateEntityMap.data[milvusURI]; ok {
		if quitFunc, ok := replicateEntity.taskQuitFuncs.GetAndRemove(taskID); ok {
			quitFunc()
		}
	}
	delete(e.replicateEntityMap.data, milvusURI)
	e.replicateEntityMap.Unlock()
	return err
}

func (e *MetaCDC) Delete(req *request.DeleteRequest) (*request.DeleteResponse, error) {
	e.cdcTasks.RLock()
	_, ok := e.cdcTasks.data[req.TaskID]
	e.cdcTasks.RUnlock()
	if !ok {
		return nil, servererror.NewClientError("not found the task, task_id: " + req.TaskID)
	}

	err := e.delete(req.TaskID)
	if err != nil {
		return nil, servererror.NewServerError(err)
	}
	return &request.DeleteResponse{}, nil
}

func (e *MetaCDC) delete(taskID string) error {
	e.cdcTasks.RLock()
	_, ok := e.cdcTasks.data[taskID]
	e.cdcTasks.RUnlock()
	if !ok {
		return errors.Errorf("not found the task, task_id: " + taskID)
	}

	var err error
	var info *meta.TaskInfo

	info, err = store.DeleteTask(e.metaStoreFactory, taskID)
	if err != nil {
		return errors.WithMessage(err, "fail to delete the task meta, task_id: "+taskID)
	}
	milvusURI := GetMilvusURI(info.MilvusConnectParam)
	collectionNames := info.CollectionNames()
	e.collectionNames.Lock()
	if collectionNames[0] == cdcreader.AllCollection {
		e.collectionNames.excludeData[milvusURI] = []string{}
	}
	e.collectionNames.data[milvusURI] = lo.Without(e.collectionNames.data[milvusURI], collectionNames...)
	e.collectionNames.Unlock()

	e.cdcTasks.Lock()
	delete(e.cdcTasks.data, taskID)
	e.cdcTasks.Unlock()

	e.replicateEntityMap.Lock()
	if replicateEntity, ok := e.replicateEntityMap.data[milvusURI]; ok {
		if quitFunc, ok := replicateEntity.taskQuitFuncs.GetAndRemove(taskID); ok {
			quitFunc()
			replicateEntity.refCnt.Dec()
		}
		if replicateEntity.refCnt.Load() == 0 {
			replicateEntity.entityQuitFunc()
		}
	}
	delete(e.replicateEntityMap.data, milvusURI)
	e.replicateEntityMap.Unlock()

	return err
}

func (e *MetaCDC) Pause(req *request.PauseRequest) (*request.PauseResponse, error) {
	e.cdcTasks.RLock()
	cdcTask, ok := e.cdcTasks.data[req.TaskID]
	if !ok {
		e.cdcTasks.RUnlock()
		return nil, servererror.NewClientError("not found the task, task_id: " + req.TaskID)
	}
	if cdcTask.State == meta.TaskStatePaused {
		e.cdcTasks.RUnlock()
		return nil, servererror.NewClientError("the task has paused, task_id: " + req.TaskID)
	}
	e.cdcTasks.RUnlock()

	err := e.pauseTaskWithReason(req.TaskID, "manually pause through http interface", []meta.TaskState{meta.TaskStateRunning})
	if err != nil {
		return nil, servererror.NewServerError(errors.WithMessage(err, "fail to update the task state, task_id: "+req.TaskID))
	}

	return &request.PauseResponse{}, err
}

func (e *MetaCDC) Resume(req *request.ResumeRequest) (*request.ResumeResponse, error) {
	e.cdcTasks.RLock()
	cdcTask, ok := e.cdcTasks.data[req.TaskID]
	if !ok {
		e.cdcTasks.RUnlock()
		return nil, servererror.NewClientError("not found the task, task_id: " + req.TaskID)
	}
	if cdcTask.State == meta.TaskStateRunning {
		e.cdcTasks.RUnlock()
		return nil, servererror.NewClientError("the task has running, task_id: " + req.TaskID)
	}
	e.cdcTasks.RUnlock()

	if err := e.startInternal(cdcTask, false); err != nil {
		log.Warn("fail to start the task", zap.Error(err))
		return nil, servererror.NewServerError(errors.WithMessage(err, "fail to start the task, task_id: "+req.TaskID))
	}

	return &request.ResumeResponse{}, nil
}

func (e *MetaCDC) Get(req *request.GetRequest) (*request.GetResponse, error) {
	if req.TaskID == "" {
		return nil, servererror.NewClientError("task_id is empty")
	}
	taskInfo, err := store.GetTaskInfo(e.metaStoreFactory.GetTaskInfoMetaStore(context.Background()), req.TaskID)
	if err != nil {
		if errors.Is(err, servererror.NotFoundErr) {
			return nil, servererror.NewClientError(err.Error())
		}
		return nil, servererror.NewServerError(err)
	}
	return &request.GetResponse{
		Task: request.GetTask(taskInfo),
	}, nil
}

func (e *MetaCDC) GetPosition(req *request.GetPositionRequest) (*request.GetPositionResponse, error) {
	ctx := context.Background()
	positions, err := e.metaStoreFactory.GetTaskCollectionPositionMetaStore(ctx).Get(ctx, &meta.TaskCollectionPosition{TaskID: req.TaskID}, nil)
	if err != nil {
		return nil, servererror.NewServerError(err)
	}
	resp := &request.GetPositionResponse{}
	for _, position := range positions {
		for s, info := range position.Positions {
			msgID, err := EncodeMetaPosition(info)
			if err != nil {
				return nil, servererror.NewServerError(err)
			}
			resp.Positions = append(resp.Positions, request.Position{
				ChannelName: s,
				Time:        info.Time,
				MsgID:       msgID,
			})
		}
		for s, info := range position.OpPositions {
			msgID, err := EncodeMetaPosition(info)
			if err != nil {
				return nil, servererror.NewServerError(err)
			}
			resp.OpPositions = append(resp.OpPositions, request.Position{
				ChannelName: s,
				Time:        info.Time,
				MsgID:       msgID,
			})
		}
		for s, info := range position.TargetPositions {
			msgID, err := EncodeMetaPosition(info)
			if err != nil {
				return nil, servererror.NewServerError(err)
			}
			resp.TargetPositions = append(resp.TargetPositions, request.Position{
				ChannelName: s,
				Time:        info.Time,
				MsgID:       msgID,
			})
		}
	}
	return resp, nil
}

func EncodeMetaPosition(position *meta.PositionInfo) (string, error) {
	msgPosition := &msgpb.MsgPosition{
		ChannelName: position.DataPair.Key,
		MsgID:       position.DataPair.Data,
	}
	positionBytes, err := proto.Marshal(msgPosition)
	if err != nil {
		return "", err
	}
	return base64.StdEncoding.EncodeToString(positionBytes), nil
}

func (e *MetaCDC) List(req *request.ListRequest) (*request.ListResponse, error) {
	taskInfos, err := store.GetAllTaskInfo(e.metaStoreFactory.GetTaskInfoMetaStore(context.Background()))
	if err != nil && !errors.Is(err, servererror.NotFoundErr) {
		return nil, servererror.NewServerError(err)
	}
	return &request.ListResponse{
		Tasks: lo.Map(taskInfos, func(t *meta.TaskInfo, _ int) request.Task {
			return request.GetTask(t)
		}),
	}, nil
}

func (e *MetaCDC) Maintenance(req *request.MaintenanceRequest) (*request.MaintenanceResponse, error) {
	return maintenance.Handle(req)
}

func GetShouldReadFunc(taskInfo *meta.TaskInfo) cdcreader.ShouldReadFunc {
	isAll := taskInfo.CollectionInfos[0].Name == cdcreader.AllCollection
	return func(collectionInfo *pb.CollectionInfo) bool {
		currentCollectionName := collectionInfo.Schema.Name
		notStarContains := !isAll && lo.ContainsBy(taskInfo.CollectionInfos, func(taskCollectionInfo model.CollectionInfo) bool {
			return taskCollectionInfo.Name == currentCollectionName
		})
		starContains := isAll && !lo.ContainsBy(taskInfo.ExcludeCollections, func(s string) bool {
			return s == currentCollectionName
		})

		return notStarContains || starContains
	}
}<|MERGE_RESOLUTION|>--- conflicted
+++ resolved
@@ -384,14 +384,8 @@
 
 func (e *MetaCDC) validCreateRequest(req *request.CreateRequest) error {
 	connectParam := req.MilvusConnectParam
-<<<<<<< HEAD
-	// TODO: check the connect param
-	if connectParam.Host == "" {
-		return servererror.NewClientError("the milvus host is empty")
-=======
 	if connectParam.URI == "" && connectParam.Host == "" && connectParam.Port <= 0 {
 		return servererror.NewClientError("the milvus uri is empty")
->>>>>>> 8d8f74e6
 	}
 
 	if connectParam.URI == "" {
